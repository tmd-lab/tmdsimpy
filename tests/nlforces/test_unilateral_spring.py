--- conflicted
+++ resolved
@@ -170,24 +170,14 @@
                                                 rtol=self.rtol_grad)
                 
                 self.assertFalse(grad_failed, 'Incorrect frequency gradient.')
-                
-<<<<<<< HEAD
-                
-    def test_pinning(self):
-        """
-        Test if the force value is correct for 2D array of u. 
-        Unilateral spring with multiple dofs
-=======
+
     def test_multiple_aft(self):
         """
         Test the multiple springs AFT
->>>>>>> 436c1fa9
-
-        Returns
-        -------
-        None.
-<<<<<<< HEAD
-=======
+
+        Returns
+        -------
+        None.
 
         """
 
@@ -247,8 +237,16 @@
 
             self.assertFalse(grad_failed,
                              'Combined AFT, Incorrect frequency gradient.')
-
->>>>>>> 436c1fa9
+               
+    def test_pinning(self):
+        """
+        Test if the force value is correct for 2D array of u. 
+        Unilateral spring with multiple dofs
+
+
+        Returns
+        -------
+        None.
 
         """        
         Q = np.eye(6)
